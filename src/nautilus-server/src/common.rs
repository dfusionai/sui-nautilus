// Copyright (c), Mysten Labs, Inc.
// SPDX-License-Identifier: Apache-2.0

use crate::AppState;
use crate::EnclaveError;
use axum::{extract::State, Json};
use fastcrypto::traits::Signer;
use fastcrypto::{encoding::Encoding, traits::ToFromBytes};
use fastcrypto::{encoding::Hex, traits::KeyPair as FcKeyPair};
use nsm_api::api::{Request as NsmRequest, Response as NsmResponse};
use nsm_api::driver;
use reqwest::Client;
use serde::{Deserialize, Serialize};
use serde_bytes::ByteBuf;
use serde_repr::Deserialize_repr;
use serde_repr::Serialize_repr;
use std::collections::HashMap;
use std::fmt::Debug;
use std::sync::Arc;
use std::time::Duration;
use tracing::info;

use fastcrypto::ed25519::Ed25519KeyPair;
/// ==== COMMON TYPES ====

/// Intent message wrapper struct containing the intent scope and timestamp.
/// This standardizes the serialized payload for signing.
#[derive(Debug, Serialize, Deserialize)]
pub struct IntentMessage<T: Serialize> {
    pub intent: IntentScope,
    pub timestamp_ms: u64,
    pub data: T,
}

/// Intent scope enum. Add new scope here if needed, each corresponds to a
/// scope for signing. Replace with your own intent per message type being signed by the enclave.
#[derive(Serialize_repr, Deserialize_repr, Debug)]
#[repr(u8)]
pub enum IntentScope {
    // Add your own intent scopes here
    // Example: DataProcessing = 0,
    Generic = 0,
}

impl<T: Serialize + Debug> IntentMessage<T> {
    pub fn new(data: T, timestamp_ms: u64, intent: IntentScope) -> Self {
        Self {
            data,
            timestamp_ms,
            intent,
        }
    }
}

/// Wrapper struct containing the response (the intent message) and signature.
#[derive(Serialize, Deserialize)]
pub struct ProcessedDataResponse<T> {
    pub response: T,
    pub signature: String,
}

/// Wrapper struct containing the request payload.
#[derive(Debug, Serialize, Deserialize)]
pub struct ProcessDataRequest<T> {
    pub payload: T,
}

/// Sign the bcs bytes of the the payload with keypair.
pub fn to_signed_response<T: Serialize + Clone>(
    kp: &Ed25519KeyPair,
    payload: T,
    timestamp_ms: u64,
    intent: IntentScope,
) -> ProcessedDataResponse<IntentMessage<T>> {
    let intent_msg = IntentMessage {
        intent,
        timestamp_ms,
        data: payload.clone(),
    };

    let signing_payload = bcs::to_bytes(&intent_msg).expect("should not fail");
    let sig = kp.sign(&signing_payload);
    ProcessedDataResponse {
        response: intent_msg,
        signature: Hex::encode(sig),
    }
}

/// ==== HEALTHCHECK, GET ATTESTASTION ENDPOINT IMPL ====

/// Response for get attestation.
#[derive(Debug, Serialize, Deserialize)]
pub struct GetAttestationResponse {
    /// Attestation document serialized in Hex.
    pub attestation: String,
}

pub async fn get_attestation(
    State(state): State<Arc<AppState>>,
) -> Result<Json<GetAttestationResponse>, EnclaveError> {
<<<<<<< HEAD

    let pk = state.eph_kp.public();
    let fd = driver::nsm_init(); // this only works inside AWS Nitro Enclaves
=======
    info!("get attestation called");

    let pk = state.eph_kp.public();
    let fd = driver::nsm_init();
>>>>>>> c108199e

    // Send attestation request to NSM driver with public key set.
    let request = NsmRequest::Attestation {
        user_data: None,
        nonce: None,
        public_key: Some(ByteBuf::from(pk.as_bytes().to_vec())),
    };

    let response = driver::nsm_process_request(fd, request);
    match response {
        NsmResponse::Attestation { document } => {
            driver::nsm_exit(fd);
            Ok(Json(GetAttestationResponse {
                attestation: Hex::encode(document),
            }))
        }
        _ => {
            driver::nsm_exit(fd);
            Err(EnclaveError::GenericError(
                "unexpected response".to_string(),
            ))
        }
    }
<<<<<<< HEAD
=======

    // let mock_response = GetAttestationResponse {
    //     success: true,
    //     attestation: AttestationInfo {
    //         enclaveId: "i-0a1b2c3d4e5f6g7h8".to_string(),
    //         attestationDocument: "mock-base64-attestation-document".to_string(),
    //     },
    // };

    // Ok(Json(mock_response))
>>>>>>> c108199e
}


/// Health check response.
#[derive(Debug, Serialize, Deserialize)]
pub struct HealthCheckResponse {
    /// Hex encoded public key booted on enclave.
    pub pk: String,
    /// Status of endpoint connectivity checks
    pub endpoints_status: HashMap<String, bool>,
    /// Configuration status
    pub config_status: ConfigStatus,
}

#[derive(Debug, Serialize, Deserialize)]
pub struct ConfigStatus {
    /// Whether all required environment variables are loaded
    pub config_valid: bool,
    /// Configuration details (without sensitive data)
    pub config_info: ConfigInfo,
}

#[derive(Debug, Serialize, Deserialize)]
pub struct ConfigInfo {
    pub move_package_id: String,
    pub walrus_aggregator_url: String,
    pub walrus_publisher_url: String,
    pub walrus_epochs: String,

    pub sui_secret_key_configured: bool,
    pub internal_encryption_secret_key_configured: bool,
}

/// Endpoint that health checks the enclave connectivity to all
/// domains and returns the enclave's public key.
pub async fn health_check(
    State(state): State<Arc<AppState>>,
) -> Result<Json<HealthCheckResponse>, EnclaveError> {
    let pk = state.eph_kp.public();

    // Create HTTP client with timeout
    let client = Client::builder()
        .timeout(Duration::from_secs(5))
        .build()
        .map_err(|e| EnclaveError::GenericError(format!("Failed to create HTTP client: {}", e)))?;

    // Load allowed endpoints from YAML file
    let endpoints_status = match std::fs::read_to_string("allowed_endpoints.yaml") {
        Ok(yaml_content) => {
            match serde_yaml::from_str::<serde_yaml::Value>(&yaml_content) {
                Ok(yaml_value) => {
                    let mut status_map = HashMap::new();

                    if let Some(endpoints) =
                        yaml_value.get("endpoints").and_then(|e| e.as_sequence())
                    {
                        for endpoint in endpoints {
                            if let Some(endpoint_str) = endpoint.as_str() {
                                // Check connectivity to each endpoint
                                let url = if endpoint_str.contains(".amazonaws.com") {
                                    format!("https://{}/ping", endpoint_str)
                                } else {
                                    format!("https://{}", endpoint_str)
                                };

                                let is_reachable = match client.get(&url).send().await {
                                    Ok(response) => {
                                        if endpoint_str.contains(".amazonaws.com") {
                                            // For AWS endpoints, check if response body contains "healthy"
                                            match response.text().await {
                                                Ok(body) => body.to_lowercase().contains("healthy"),
                                                Err(e) => {
                                                    info!(
                                                        "Failed to read response body from {}: {}",
                                                        endpoint_str, e
                                                    );
                                                    false
                                                }
                                            }
                                        } else {
                                            // For non-AWS endpoints, check for 200 status
                                            response.status().is_success()
                                        }
                                    }
                                    Err(e) => {
                                        info!("Failed to connect to {}: {}", endpoint_str, e);
                                        false
                                    }
                                };

                                status_map.insert(endpoint_str.to_string(), is_reachable);
                                info!(
                                    "Checked endpoint {}: reachable = {}",
                                    endpoint_str, is_reachable
                                );
                            }
                        }
                    }

                    status_map
                }
                Err(e) => {
                    info!("Failed to parse YAML: {}", e);
                    HashMap::new()
                }
            }
        }
        Err(e) => {
            info!("Failed to read allowed_endpoints.yaml: {}", e);
            HashMap::new()
        }
    };

    // Check configuration status
    let config_valid = state.validate_config().is_ok();
    let config_status = ConfigStatus {
        config_valid,
        config_info: ConfigInfo {
            move_package_id: state.move_package_id().to_string(),
            walrus_aggregator_url: state.walrus_aggregator_url().to_string(),
            walrus_publisher_url: state.walrus_publisher_url().to_string(),
            walrus_epochs: state.walrus_epochs_str().to_string(),
            sui_secret_key_configured: !state.sui_secret_key().is_empty(),
            internal_encryption_secret_key_configured: !state.internal_encryption_secret_key().is_empty(),
        },
    };

    Ok(Json(HealthCheckResponse {
        pk: Hex::encode(pk.as_bytes()),
        endpoints_status,
        config_status,
    }))
}

/// Configuration endpoint response.
#[derive(Debug, Serialize, Deserialize)]
pub struct ConfigResponse {
    pub config_valid: bool,
    pub config_info: ConfigInfo,
    pub validation_errors: Vec<String>,
}

/// Endpoint to check current configuration (for debugging)
/// Only shows non-sensitive configuration data
pub async fn get_config(
    State(state): State<Arc<AppState>>,
) -> Result<Json<ConfigResponse>, EnclaveError> {
    let validation_result = state.validate_config();
    let validation_errors = match &validation_result {
        Ok(_) => vec![],
        Err(e) => vec![e.clone()],
    };

    let config_response = ConfigResponse {
        config_valid: validation_result.is_ok(),
        config_info: ConfigInfo {
            move_package_id: state.move_package_id().to_string(),
            walrus_aggregator_url: state.walrus_aggregator_url().to_string(),
            walrus_publisher_url: state.walrus_publisher_url().to_string(),
            walrus_epochs: state.walrus_epochs_str().to_string(),
            sui_secret_key_configured: !state.sui_secret_key().is_empty(),
            internal_encryption_secret_key_configured: !state.internal_encryption_secret_key().is_empty(),
        },
        validation_errors,
    };

    Ok(Json(config_response))
}<|MERGE_RESOLUTION|>--- conflicted
+++ resolved
@@ -98,16 +98,10 @@
 pub async fn get_attestation(
     State(state): State<Arc<AppState>>,
 ) -> Result<Json<GetAttestationResponse>, EnclaveError> {
-<<<<<<< HEAD
-
-    let pk = state.eph_kp.public();
-    let fd = driver::nsm_init(); // this only works inside AWS Nitro Enclaves
-=======
     info!("get attestation called");
 
     let pk = state.eph_kp.public();
     let fd = driver::nsm_init();
->>>>>>> c108199e
 
     // Send attestation request to NSM driver with public key set.
     let request = NsmRequest::Attestation {
@@ -131,8 +125,6 @@
             ))
         }
     }
-<<<<<<< HEAD
-=======
 
     // let mock_response = GetAttestationResponse {
     //     success: true,
@@ -143,7 +135,6 @@
     // };
 
     // Ok(Json(mock_response))
->>>>>>> c108199e
 }
 
 
